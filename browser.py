--- conflicted
+++ resolved
@@ -783,15 +783,10 @@
         debug("Javascript Error in \"%s\" line %d: %s" % (sourceid, line, message))
 
     def javaScriptConfirm(self, frame, msg):
-<<<<<<< HEAD
         """Handle javascript confirm() dialogs.
 
         Overridden from QWebPage so that we can (if configured) force yes/no on these dialogs.
         """
-        if self.force_js_confirm == "accept": return True
-        elif self.force_js_confirm == "deny": return False
-        else: return QWebPage.javaScriptConfirm(self, frame, msg)
-=======
         if self.force_js_confirm == "accept":
             return True
         elif self.force_js_confirm == "deny":
@@ -802,7 +797,6 @@
     def javaScriptAlert(self, frame, msg):
         if not self.suppress_alerts:
             return QWebPage.javaScriptAlert(self, frame, msg)
->>>>>>> 0486dc9f
 
     def userAgentForUrl(self, url):
         """Handle reqests for the browser's user agent
